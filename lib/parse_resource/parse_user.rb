--- conflicted
+++ resolved
@@ -2,16 +2,6 @@
 
 class ParseUser < ParseResource::Base
   fields :username, :password
-  
-<<<<<<< HEAD
-  
-  #validates_presence_of :username
-  #validates_presence_of :password
-=======
-  # validates_presence_of :username
-  # validates_presence_of :password
->>>>>>> 30c9f93f
-  #validates_with ParseUserValidator, :on => :create, :on => :save
 
   def self.authenticate(username, password)
     base_uri   = "https://api.parse.com/1/login"
